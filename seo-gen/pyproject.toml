--- conflicted
+++ resolved
@@ -7,12 +7,8 @@
 dependencies = [
     "beautifulsoup4>=4.13.4",
     "openai>=1.76.0",
-<<<<<<< HEAD
-    "openai-agents[viz]>=0.0.13",
+    "openai-agents[viz]>=0.0.14",
     "pillow>=11.2.1",
-=======
-    "openai-agents[viz]>=0.0.14",
->>>>>>> fd3438d4
     "requests>=2.32.3",
     "rich>=14.0.0",
 ]